--- conflicted
+++ resolved
@@ -47,17 +47,11 @@
   signature_selected = signatures_default.copy()
   exploitation_mode = ''
   fingerprint_mode = False
-<<<<<<< HEAD
   grab_mode = False
-
-  try:
-    opts, files = getopt.getopt(sys.argv[1:], 'dW:', ['exploit-resign', 'exploit-unsign', 'exploit-enable-debug', 'exploit-enable-backup', 'fingerprint', 'grab'])
-=======
   introspection_mode = False
 
   try:
-    opts, files = getopt.getopt(sys.argv[1:], 'dW:', ['exploit-resign', 'exploit-unsign', 'exploit-enable-debug', 'exploit-enable-backup', 'fingerprint', 'introspect'])
->>>>>>> 260134d7
+    opts, files = getopt.getopt(sys.argv[1:], 'dW:', ['exploit-resign', 'exploit-unsign', 'exploit-enable-debug', 'exploit-enable-backup', 'fingerprint', 'grab', 'introspect'])
     for o, a in opts:
       if o in ['-d']:
         log_level = logging.DEBUG
@@ -92,22 +86,20 @@
     logging.basicConfig(level=log_level, format="%(msg)s")
 
     if not exploitation_mode:
-<<<<<<< HEAD
-      if not grab_mode:
-        if not fingerprint_mode:
-          error_found = False
-          for f in files:
-            for e in processed(f, [v for k,v in signatures.items() if k in signature_selected]):
-              error_found = True
-              print(e)
-          if not error_found:
-            return 0
-          else:
-            return 1
+      if not any([fingerprint_mode, grab_mode, introspection_mode]):
+        error_found = False
+        for f in files:
+          for e in processed(f, [v for k,v in signatures.items() if k in signature_selected]):
+            error_found = True
+            print(e)
+        if not error_found:
+          return 0
         else:
-          for f in files:
-            print('%s: %s' % (f, Context().fingerprint_of(f)))
-      else:
+          return 1
+      elif fingerprint_mode:
+        for f in files:
+          print('%s: %s' % (f, Context().fingerprint_of(f)))
+      elif grab_mode:
         if files:
           for pkg in files:
             if trueseeing.grab.Grab(pkg).exploit():
@@ -121,20 +113,6 @@
           for p in sorted(trueseeing.grab.Grab(None).list_()):
             print(p)
           return 0
-=======
-      if not any([fingerprint_mode, introspection_mode]):
-        error_found = False
-        for f in files:
-          for e in processed(f, [v for k,v in signatures.items() if k in signature_selected]):
-            error_found = True
-            print(e)
-        if not error_found:
-          return 0
-        else:
-          return 1
-      elif fingerprint_mode:
-        for f in files:
-          print('%s: %s' % (f, Context().fingerprint_of(f)))
       elif introspection_mode:
         f = files[0]
         with Context() as context:
@@ -143,7 +121,6 @@
           print("analyzed, context in 'context'")
           from IPython import embed
           embed()
->>>>>>> 260134d7
     elif exploitation_mode == 'resign':
       for f in files:
         trueseeing.exploit.ExploitResign(f, os.path.basename(f).replace('.apk', '-resigned.apk')).exploit()
